#![doc(html_logo_url = "https://avatars0.githubusercontent.com/u/7853871?s=128", html_favicon_url = "https://avatars0.githubusercontent.com/u/7853871?s=256", html_root_url = "http://ironframework.io/core/iron")]
#![cfg_attr(test, deny(warnings))]
#![deny(missing_docs)]

//! The main crate for Iron.
//!
//! ## Overview
//!
//! Iron is a high level web framework built in and for Rust, built on
//! [hyper](https://github.com/hyperium/hyper). Iron is designed to take advantage
//! of Rust's greatest features - its excellent type system and principled
//! approach to ownership in both single threaded and multi threaded contexts.
//!
//! Iron is highly concurrent and can scale horizontally on more machines behind a
//! load balancer or by running more threads on a more powerful machine. Iron
//! avoids the bottlenecks encountered in highly concurrent code by avoiding shared
//! writes and locking in the core framework.
//!
//! ## Hello World
//!
//! ```no_run
//! extern crate iron;
//!
//! use iron::prelude::*;
//! use iron::status;
//!
//! fn main() {
//!     Iron::new(|_: &mut Request| {
//!         Ok(Response::with((status::Ok, "Hello World!")))
//!     }).http("localhost:3000").unwrap();
//! }
//! ```
//!
//! ## Design Philosophy
//!
//! Iron is meant to be as extensible and pluggable as possible; Iron's core is
//! concentrated and avoids unnecessary features by leaving them to middleware,
//! plugins, and modifiers.
//!
//! Middleware, Plugins, and Modifiers are the main ways to extend Iron with new
//! functionality. Most extensions that would be provided by middleware in other
//! web frameworks are instead addressed by the much simpler Modifier and Plugin
//! systems.
//!
//! Modifiers allow external code to manipulate Requests and Response in an ergonomic
//! fashion, allowing third-party extensions to get the same treatment as modifiers
//! defined in Iron itself. Plugins allow for lazily-evaluated, automatically cached
//! extensions to Requests and Responses, perfect for parsing, accessing, and
//! otherwise lazily manipulating an http connection.
//!
//! Middleware are only used when it is necessary to modify the control flow of a
//! Request flow, hijack the entire handling of a Request, check an incoming
//! Request, or to do final post-processing. This covers areas such as routing,
//! mounting, static asset serving, final template rendering, authentication, and
//! logging.
//!
//! Iron comes with only basic modifiers for setting the status, body, and various
//! headers, and the infrastructure for creating modifiers, plugins, and
//! middleware. No plugins or middleware are bundled with Iron.
//!

// Stdlib dependencies
#[macro_use] extern crate log;

// Third party packages
extern crate hyper;
extern crate typemap as tmap;
extern crate plugin;
extern crate url as url_ext;
extern crate num_cpus;
extern crate conduit_mime_types as mime_types;
#[macro_use]
extern crate lazy_static;

#[cfg(feature = "ssl")]
extern crate openssl;
// Request + Response
pub use request::{Request, Url};
pub use response::Response;

// Middleware system
pub use middleware::{BeforeMiddleware, AfterMiddleware, AroundMiddleware,
                     Handler, Chain};

// Server
<<<<<<< HEAD
pub use iron::{Iron, Protocol, ProtocolHandler, HttpProtocolHandler};

#[cfg(feature = "ssl")]
pub use iron::HttpsProtocolHandler;
=======
pub use iron::*;
>>>>>>> e836b609

// Extensions
pub use typemap::TypeMap;

// Headers
pub use hyper::header as headers;
pub use hyper::header::Headers;

// Expose `Pluggable` as `Plugin` so users can do `use iron::Plugin`.
pub use plugin::Pluggable as Plugin;

// Expose modifiers.
pub use modifier::Set;

// Errors
pub use error::Error;
pub use error::IronError;

// Mime types
pub use hyper::mime;

/// Iron's error type and associated utilities.
pub mod error;

/// The Result alias used throughout Iron and in clients of Iron.
pub type IronResult<T> = Result<T, IronError>;

/// A module meant to be glob imported when using Iron.
///
/// For instance:
///
/// ```
/// use iron::prelude::*;
/// ```
///
/// This module contains several important traits that provide many
/// of the convenience methods in Iron, as well as `Request`, `Response`
/// `IronResult`, `IronError` and `Iron`.
pub mod prelude {
    #[doc(no_inline)]
    pub use {Set, Plugin, Chain, Request, Response,
             IronResult, IronError, Iron};
}

/// Re-exports from the `TypeMap` crate.
pub mod typemap {
    pub use tmap::{TypeMap, Key};
}

/// Re-exports from the Modifier crate.
pub mod modifier {
    extern crate modifier as modfier;
    pub use self::modfier::*;
}

/// Re-exports from the url crate.
pub mod url {
    pub use url_ext::*;
}

/// Status Codes
pub mod status {
    pub use hyper::status::StatusCode as Status;
    pub use hyper::status::StatusCode::*;
    pub use hyper::status::StatusClass;
}

/// HTTP Methods
pub mod method {
    pub use hyper::method::Method;
    pub use hyper::method::Method::*;
}

// Publicized to show the documentation
pub mod middleware;

// Response utilities
pub mod response;

// Request utilities
pub mod request;

// Request and Response Modifiers
pub mod modifiers;

// Helper macros for error handling
mod macros;

mod iron;<|MERGE_RESOLUTION|>--- conflicted
+++ resolved
@@ -83,14 +83,7 @@
                      Handler, Chain};
 
 // Server
-<<<<<<< HEAD
-pub use iron::{Iron, Protocol, ProtocolHandler, HttpProtocolHandler};
-
-#[cfg(feature = "ssl")]
-pub use iron::HttpsProtocolHandler;
-=======
 pub use iron::*;
->>>>>>> e836b609
 
 // Extensions
 pub use typemap::TypeMap;
